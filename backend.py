"""
PC-BASIC 3.23 - backend.py
Event loop; video, audio, keyboard, pen and joystick handling

(c) 2013, 2014 Rob Hagemans 
This file is released under the GNU GPL version 3. 
"""


try:
    from cStringIO import StringIO
except ImportError:
    from StringIO import StringIO

import logging
from copy import copy

import plat
import config
import state 
import timedate
import unicodepage
import typeface
import scancode
import error
import vartypes
import util
import representation
import draw_and_play
import redirect
import modes
import graphics
import memory
import clipboard

# backend implementations
video = None
audio = None 

### devices - SCRN: KYBD: LPT1: etc. These are initialised in iolayer module
devices = {}
scrn_file = None
kybd_file = None
lpt1_file = None


###############################################################################
# initialisation

def prepare():
    """ Initialise backend module. """
    prepare_keyboard()
    prepare_audio()
    prepare_video()
    redirect.prepare_redirects()
    state.basic_state.events = Events()


###############################################################################
# main event checker
    
def wait():
    """ Wait and check events. """
    video.idle()
    check_events()    

def idle():
    """ Wait a tick. """
    video.idle()

def check_events():
    """ Main event cycle. """
    # manage sound queue
    audio.check_sound()
    state.console_state.sound.check_quit()
    # check video, keyboard, pen and joystick events
    video.check_events()   
    # trigger & handle BASIC events
    if state.basic_state.run_mode:
        # trigger TIMER, PLAY and COM events
        state.basic_state.events.timer.check()
        state.basic_state.events.play.check()
        for c in state.basic_state.events.com:
            c.check()
        # KEY, PEN and STRIG are triggered on handling the queue

   
###############################################################################
# BASIC event triggers        
        
class EventHandler(object):
    """ Manage event triggers. """
    
    def __init__(self):
        """ Initialise untriggered and disabled. """
        self.reset()
        
    def reset(self):
        """ Reset to untriggered and disabled initial state. """
        self.gosub = None
        self.enabled = False
        self.stopped = False
        self.triggered = False

    def set_jump(self, jump):
        """ Set the jump line number. """
        self.gosub = jump

    def command(self, command_char):
        """ Turn the event ON, OFF and STOP. """
        if command_char == '\x95': 
            # ON
            self.enabled = True
            self.stopped = False
        elif command_char == '\xDD': 
            # OFF
            self.enabled = False
        elif command_char == '\x90': 
            # STOP
            self.stopped = True
        else:
            return False
        return True

    def trigger(self):
        """ Trigger the event. """
        self.triggered = True

    def check(self):
        """ Stub for event checker. """
        pass


class PlayHandler(EventHandler):
    """ Manage PLAY (music queue) events. """
    
    def __init__(self):
        """ Initialise PLAY trigger. """
        EventHandler.__init__(self)
        self.last = [0, 0, 0]
        self.trig = 1
    
    def check(self):
        """ Check and trigger PLAY (music queue) events. """
        play_now = [state.console_state.sound.queue_length(voice) for voice in range(3)]
        if pcjr_sound: 
            for voice in range(3):
                if (play_now[voice] <= self.trig and 
                        play_now[voice] > 0 and 
                        play_now[voice] != self.last[voice]):
                    self.trigger() 
        else:    
            if (self.last[0] >= self.trig and 
                    play_now[0] < self.trig):    
                self.trigger()
        self.last = play_now

    def set_trigger(self, n):
        """ Set PLAY trigger to n notes. """
        self.trig = n


class TimerHandler(EventHandler):
    """ Manage TIMER events. """
    
    def __init__(self):
        """ Initialise TIMER trigger. """
        EventHandler.__init__(self)
        self.period = 0
        self.start = 0

    def set_trigger(self, n):
        """ Set TIMER trigger to n milliseconds. """
        self.period = n

    def check(self):
        """ Trigger TIMER events. """
        mutimer = timedate.timer_milliseconds() 
        if mutimer >= self.start + self.period:
            self.start = mutimer
            self.trigger()


class ComHandler(EventHandler):
    """ Manage COM-port events. """

    def __init__(self, port):
        """ Initialise COM trigger. """
        EventHandler.__init__(self)
        # devices aren't initialised at this time so just keep the name
        self.portname = ('COM1:', 'COM2:')[port]

    def check(self):
        """ Trigger COM-port events. """
<<<<<<< HEAD
        if (devices[self.portname] and devices[self.portname].device_file and
                devices[self.portname].device_file.peek_char()):
=======
        if devices[self.portname] and devices[self.portname].char_waiting():
>>>>>>> 8ed2965b
            self.trigger()


class KeyHandler(EventHandler):
    """ Manage KEY events. """
    
    def __init__(self, scancode=None):
        """ Initialise KEY trigger. """
        EventHandler.__init__(self)
        self.modcode = None
        self.scancode = scancode
        self.predefined = (scancode != None)
    
    #D
    # access keyqueue from check() instead
    def set_scancode_for_check(self, scancode, modifiers):
        """ Kludge. """
        self.check_scancode = scancode
        self.check_modifiers = modifiers
    
    def check(self):
        """ Trigger KEY events. """
        scancode = self.check_scancode
        modifiers = self.check_modifiers
        # build KEY trigger code
        # see http://www.petesqbsite.com/sections/tutorials/tuts/keysdet.txt                
        # second byte is scan code; first byte
        #  0       if the key is pressed alone
        #  1 to 3    if any Shift and the key are combined
        #    4       if Ctrl and the key are combined
        #    8       if Alt and the key are combined
        #   32       if NumLock is activated
        #   64       if CapsLock is activated
        #  128       if we are defining some extended key
        # extended keys are for example the arrow keys on the non-numerical keyboard
        # presumably all the keys in the middle region of a standard PC keyboard?
        if self.predefined:
            # for predefined keys, modifier is ignored
            modcode = None
        else:
            # from modifiers, exclude scroll lock at 0x10 and insert 0x80.
            modcode = modifiers & 0x6f 
        if (self.modcode == modcode and self.scancode and 
                    self.scancode == scancode):
            self.trigger()
            return self.enabled
        return False            

    def set_trigger(self, keystr):
        """ Set KEY trigger to chr(modcode)+chr(scancode). """
        # can't redefine scancodes for predefined keys 1-14 (pc) 1-16 (tandy)
        if not self.predefined:
            self.modcode = ord(keystr[0])
            self.scancode = ord(keystr[1])

#D
def check_key_event(scancode, modifiers):
    """ Trigger KEYboard events. """
    if not scancode:
        return False
    result = False
    for k in state.basic_state.events.key:
        k.set_scancode_for_check(scancode, modifiers)
        # drop from keyboard queu if triggered and enabled
        result = result or k.check()
    return result


class Events(object):
    """ Event management. """

    def __init__(self):
        """ Initialise event triggers. """
        self.reset()

    def reset(self):
        """ Initialise or reset event triggers. """
        # KEY: init key events
        keys = [
            scancode.F1, scancode.F2, scancode.F3, scancode.F4, scancode.F5, 
            scancode.F6, scancode.F7, scancode.F8, scancode.F9, scancode.F10]
        if num_fn_keys == 12:
            # Tandy only
            keys += [scancode.F11, scancode.F12]
        keys += [scancode.UP, scancode.LEFT, scancode.RIGHT, scancode.DOWN]
        keys += [None] * (20 - num_fn_keys - 4)
        self.key = [KeyHandler(sc) for sc in keys]
        # other events            
        self.timer = TimerHandler()
        self.play = PlayHandler()
        self.com = [ComHandler(0), ComHandler(1)]  
        self.pen = EventHandler()
        self.strig = [EventHandler() for _ in xrange(4)]
        # all handlers in order of handling; TIMER first
        # key events are not handled FIFO but first 11-20 in that order, then 1-10
        self.all = ([self.timer]
            + [self.key[num] for num in (range(10, 20) + range(10))]
            + [self.play] + self.com + [self.pen] + self.strig)
        # set suspension off
        self.suspend_all = False



###############################################################################
# keyboard queue

# let OS handle capslock effects
ignore_caps = True

# default function key scancodes for KEY autotext. F1-F10
# F11 and F12 here are TANDY scancodes only!
function_key = {
    scancode.F1: 0, scancode.F2: 1, scancode.F3: 2, scancode.F4: 3, 
    scancode.F5: 4, scancode.F6: 5, scancode.F7: 6, scancode.F8: 7,
    scancode.F9: 8, scancode.F10: 9, scancode.F11: 10, scancode.F12: 11}
# bit flags for modifier keys
toggle = {
    scancode.INSERT: 0x80, scancode.CAPSLOCK: 0x40,  
    scancode.NUMLOCK: 0x20, scancode.SCROLLOCK: 0x10}
modifier = {    
    scancode.ALT: 0x8, scancode.CTRL: 0x4, 
    scancode.LSHIFT: 0x2, scancode.RSHIFT: 0x1}


# user definable key list
state.console_state.key_replace = [ 
    'LIST ', 'RUN\r', 'LOAD"', 'SAVE"', 'CONT\r', ',"LPT1:"\r',
    'TRON\r', 'TROFF\r', 'KEY ', 'SCREEN 0,0,0\r', '', '' ]
# switch off macro repacements
state.basic_state.key_macros_off = False    


def prepare_keyboard():
    """ Prepare keyboard handling. """
    global ignore_caps
    global num_fn_keys
    global ctrl_c_is_break
    # inserted keystrokes
    if plat.system == 'Android':
        # string_escape not available on PGS4A
        keystring = config.options['keys'].decode('utf-8')
    else:
        keystring = config.options['keys'].decode('string_escape').decode('utf-8')    
    state.console_state.keyb = Keyboard()
    for u in keystring:
        c = u.encode('utf-8')
        try:
            state.console_state.keyb.buf.insert(unicodepage.from_utf8(c))
        except KeyError:
            state.console_state.keyb.buf.insert(c)
    # handle caps lock only if requested
    if config.options['capture-caps']:
        ignore_caps = False
    # function keys: F1-F12 for tandy, F1-F10 for gwbasic and pcjr
    if config.options['syntax'] == 'tandy':
        num_fn_keys = 12
    else:
        num_fn_keys = 10
    # if true, treat Ctrl+C *exactly* like ctrl+break (unlike GW-BASIC)
    ctrl_c_is_break = config.options['ctrl-c-break']

class KeyboardBuffer(object):
    """ Quirky emulated ring buffer for keystrokes. """

    def __init__(self, ring_length, s=''):
        """ Initialise to given length. """
        self.buffer = []
        self.ring_length = ring_length
        self.start = 0
        self.insert(s)

    def length(self):
        """ Return the number of keystrokes in the buffer. """
        return min(self.ring_length, len(self.buffer))

    def is_empty(self):
        """ True if no keystrokes in buffer. """
        return len(self.buffer) == 0
    
    def insert(self, s, check_full=True):
        """ Append a string of e-ascii keystrokes. """
        d = ''
        for c in s:
            if check_full and len(self.buffer) >= self.ring_length:
                return False
            if d or c != '\0':
                self.buffer.append(d+c)
                d = ''
            elif c == '\0':
                d = c
        return True
        
    def getc(self):
        """ Read a keystroke. """
        try:
            c = self.buffer.pop(0)
        except IndexError:
            c = ''
        if c:
            self.start = (self.start + 1) % self.ring_length
        return c
            
    def peek(self):
        """ Show top keystroke in keyboard buffer. """
        try:
            return self.buffer[0]
        except IndexError:
            return ''
            
    def drop(self, n):
        """ Drop n characters from keyboard buffer. """
        n = min(n, len(self.buffer))
        self.buffer = self.buffer[n:]        
        self.start = (self.start + n) % self.ring_length
    
    def stop(self):
        """ Ring buffer stopping index. """
        return (self.start + self.length()) % self.ring_length
    
    def ring_index(self, index):
        """ Get index for ring position. """
        index -= self.start
        if index < 0:
            index += self.ring_length + 1
        return index
        
    def ring_read(self, index):
        """ Read character at position i in ring. """
        index = self.ring_index(index)
        if index == self.ring_length:
            # marker of buffer position
            return '\x0d'
        try:
            return self.buffer[index]
        except IndexError:
            return '\0\0'
    
    def ring_write(self, index, c):
        """ Write e-ascii character at position i in ring. """
        index = self.ring_index(index)
        if index < self.ring_length:
            try:
                self.buffer[index] = c
            except IndexError:
                pass
    
    def ring_set_boundaries(self, start, stop):
        """ Set start and stop index. """ 
        length = (stop - start) % self.ring_length
        # rotate buffer to account for new start and stop
        start_index = self.ring_index(start)
        stop_index = self.ring_index(stop)
        self.buffer = self.buffer[start_index:] + self.buffer[:stop_index]
        self.buffer += ['\0']*(length - len(self.buffer))
        self.start = start
        
        
###############################################################################
# keyboard operations

class Keyboard(object):
    """ Keyboard handling. """

    def __init__(self):
        """ Initilise keyboard state. """
        # key queue
        self.buf = KeyboardBuffer(15)
        # INP(&H60) scancode
        self.last_scancode = 0
        # active status of caps, num, scroll, alt, ctrl, shift modifiers
        self.mod = 0
        # store for alt+keypad ascii insertion    
        self.keypad_ascii = ''

    def read_chars(self, num):
        """ Read num keystrokes, blocking. """
        word = []
        for _ in range(num):
            word.append(self.get_char_block())
        return word

    def get_char(self):
        """ Read any keystroke, nonblocking. """
        wait()    
        return self.buf.getc()

    def wait_char(self):
        """ Wait for character, then return it but don't drop from queue. """
        while self.buf.is_empty() and not redirect.input_closed:
            wait()
        return self.buf.peek()

    def get_char_block(self):
        """ Read any keystroke, blocking. """
        self.wait_char()
        return self.buf.getc()

    def insert_chars(self, s, check_full=False):
        """ Insert characters into keyboard buffer. """
        if not self.buf.insert(s, check_full):
            # keyboard buffer is full; short beep and exit
            state.console_state.sound.play_sound(800, 0.01)

    def key_down(self, scan, eascii='', check_full=True):
        """ Insert a key-down event. Keycode is extended ascii, including DBCS. """
        # set port and low memory address regardless of event triggers
        if scan != None:
            self.last_scancode = scan
        # set modifier status    
        try:
            self.mod |= modifier[scan]
        except KeyError:
           pass 
        # set toggle-key modifier status    
        try:
           self.mod ^= toggle[scan]
        except KeyError:
           pass 
        # handle BIOS events
        if (scan == scancode.DELETE and 
                    self.mod & modifier[scancode.CTRL] and
                    self.mod & modifier[scancode.ALT]):
                # ctrl-alt-del: if not captured by the OS, reset the emulator
                # meaning exit and delete state. This is useful on android.
                raise error.Reset()
        if ((scan in (scancode.BREAK, scancode.SCROLLOCK) or
                        ctrl_c_is_break and scan==scancode.c) 
                    and self.mod & modifier[scancode.CTRL]):
                raise error.Break()
        if scan == scancode.PRINT:
            if (self.mod & 
                    (modifier[scancode.LSHIFT] | modifier[scancode.RSHIFT])):
                # shift + printscreen
                state.console_state.screen.print_screen()
            if self.mod & modifier[scancode.CTRL]:
                # ctrl + printscreen
                redirect.toggle_echo(lpt1_file)
        # alt+keypad ascii replacement        
        # we can't depend on internal NUM LOCK state as it doesn't get updated
        if (self.mod & modifier[scancode.ALT] and 
                len(eascii) == 1 and eascii >= '0' and eascii <= '9'):
            try:
                self.keypad_ascii += scancode.keypad[scan]
                return
            except KeyError:    
                pass
        # trigger events
        if check_key_event(scan, self.mod):
            # this key is being trapped, don't replace
            return
        # function key macros
        try:
            # only check function keys
            # can't be redefined in events - so must be fn 1-10 (1-12 on Tandy).
            keynum = function_key[scan]
            if (state.basic_state.key_macros_off or state.basic_state.run_mode 
                    and state.basic_state.events.key[keynum].enabled):
                # this key is paused from being trapped, don't replace
                self.insert_chars(scan_to_eascii(scan, self.mod), check_full)
                return
            else:
                macro = state.console_state.key_replace[keynum]
                # insert directly, avoid caps handling
                self.insert_chars(macro, check_full=check_full)
                return
        except KeyError:
            pass
        if not eascii or (scan != None and self.mod & 
                    (modifier[scancode.ALT] | modifier[scancode.CTRL])):
            # any provided e-ASCII value overrides when CTRL & ALT are off
            # this helps make keyboards do what's expected 
            # independent of language setting
            try:
                eascii = scan_to_eascii(scan, self.mod)
            except KeyError:            
                # no eascii found
                return
        if (self.mod & toggle[scancode.CAPSLOCK]
                and not ignore_caps and len(eascii) == 1):
            if eascii >= 'a' and eascii <= 'z':
                eascii = chr(ord(eascii)-32)
            elif eascii >= 'A' and eascii <= 'Z':
                eascii = chr(ord(eascii)+32)
        self.insert_chars(eascii, check_full=True)        

    def key_up(self, scan):
        """ Insert a key-up event. """
        if scan != None:
            self.last_scancode = 0x80 + scan
        try:
            # switch off ephemeral modifiers
            self.mod &= ~modifier[scan]
            # ALT+keycode    
            if scan == scancode.ALT and self.keypad_ascii:
                char = chr(int(self.keypad_ascii)%256)
                if char == '\0':
                    char = '\0\0'
                self.insert_chars(char, check_full=True)
                self.keypad_ascii = ''
        except KeyError:
           pass 


#D
def insert_chars(s, check_full=False):
    """ Insert characters into keyboard buffer. """
    state.console_state.keyb.insert_chars(s, check_full)

#D
def key_down(scan, eascii='', check_full=True):
    """ Insert a key-down event. Keycode is extended ascii, including DBCS. """
    state.console_state.keyb.key_down(scan, eascii, check_full)

#D
def key_up(scan):
    """ Insert a key-up event. """
    state.console_state.keyb.key_up(scan)
  
#D?    
def insert_special_key(name):
    """ Insert break, reset or quit events. """
    if name == 'quit':
        raise error.Exit()
    elif name == 'reset':
        raise error.Reset()
    elif name == 'break':
        raise error.Break()
    else:
        logging.debug('Unknown special key: %s', name)

#D?
def close_input():
    """ Signal end of keyboard stream. """
    redirect.input_closed = True

def scan_to_eascii(scan, mod):
    """ Translate scancode and modifier state to e-ASCII. """
    if mod & modifier[scancode.ALT]:
        return scancode.eascii_table[scan][3]
    elif mod & modifier[scancode.CTRL]:
        return scancode.eascii_table[scan][2]
    elif mod & (modifier[scancode.LSHIFT] | modifier[scancode.RSHIFT]):
        return scancode.eascii_table[scan][1]
    else:
        return scancode.eascii_table[scan][0]


###############################################################################
# clipboard

#D
def copy_clipboard(start_row, start_col, stop_row, stop_col, mouse):
    clipboard_handler.copy(state.console_state.screen.get_text(
                            start_row, start_col, stop_row, stop_col), mouse)

#D
def paste_clipboard(mouse):
    # ignore any bad UTF8 characters from outside
    text_utf8 = clipboard_handler.paste(mouse)
    for u in text_utf8.decode('utf-8', 'ignore'):
        c = u.encode('utf-8')
        last = ''
        if c == '\n':
            if last != '\r':
                insert_chars('\r')
        else:
            try:
                insert_chars(unicodepage.from_utf8(c))
            except KeyError:
                insert_chars(c)
        last = c

###############################################################################
# screen buffer

class TextRow(object):
    """ Buffer for a single row of the screen. """
    
    def __init__(self, battr, bwidth):
        """ Set up screen row empty and unwrapped. """
        # screen buffer, initialised to spaces, dim white on black
        self.buf = [(' ', battr)] * bwidth
        # character is part of double width char; 0 = no; 1 = lead, 2 = trail
        self.double = [ 0 ] * bwidth
        # last non-whitespace character
        self.end = 0    
        # line continues on next row (either LF or word wrap happened)
        self.wrap = False
    
    def clear(self, battr):
        """ Clear the screen row buffer. Leave wrap untouched. """
        bwidth = len(self.buf)
        self.buf = [(' ', battr)] * bwidth
        # character is part of double width char; 0 = no; 1 = lead, 2 = trail
        self.double = [ 0 ] * bwidth
        # last non-whitespace character
        self.end = 0    


class TextPage(object):
    """ Buffer for a screen page. """
    
    def __init__(self, battr, bwidth, bheight, pagenum):
        """ Initialise the screen buffer to given dimensions. """
        self.row = [TextRow(battr, bwidth) for _ in xrange(bheight)]
        self.width = bwidth
        self.height = bheight
        self.pagenum = pagenum

    def get_char_attr(self, crow, ccol, want_attr):
        """ Retrieve a byte from the screen (SBCS or DBCS half-char). """
        ca = self.row[crow-1].buf[ccol-1][want_attr]
        return ca if want_attr else ord(ca)

    def put_char_attr(self, crow, ccol, c, cattr, one_only=False, force=False):
        """ Put a byte to the screen, reinterpreting SBCS and DBCS as necessary. """
        if self.row[crow-1].buf[ccol-1] == (c, cattr) and not force:
            # nothing to do
            return ccol, ccol
        # update the screen buffer
        self.row[crow-1].buf[ccol-1] = (c, cattr)
        # mark the replaced char for refreshing
        start, stop = ccol, ccol+1
        self.row[crow-1].double[ccol-1] = 0
        # mark out sbcs and dbcs characters
        # only do dbcs in 80-character modes
        if unicodepage.dbcs and self.width == 80:
            orig_col = ccol
            # replace chars from here until necessary to update double-width chars
            therow = self.row[crow-1]    
            # replacing a trail byte? take one step back
            # previous char could be a lead byte? take a step back
            if (ccol > 1 and therow.double[ccol-2] != 2 and 
                    (therow.buf[ccol-1][0] in unicodepage.trail or 
                     therow.buf[ccol-2][0] in unicodepage.lead)):
                ccol -= 1
                start -= 1
            # check all dbcs characters between here until it doesn't matter anymore
            while ccol < self.width:
                c = therow.buf[ccol-1][0]
                d = therow.buf[ccol][0]  
                if (c in unicodepage.lead and d in unicodepage.trail):
                    if (therow.double[ccol-1] == 1 and 
                            therow.double[ccol] == 2 and ccol > orig_col):
                        break
                    therow.double[ccol-1] = 1
                    therow.double[ccol] = 2
                    start, stop = min(start, ccol), max(stop, ccol+2)
                    ccol += 2
                else:
                    if therow.double[ccol-1] == 0 and ccol > orig_col:
                        break
                    therow.double[ccol-1] = 0
                    start, stop = min(start, ccol), max(stop, ccol+1)
                    ccol += 1
                if (ccol >= self.width or 
                        (one_only and ccol > orig_col)):
                    break  
            # check for box drawing
            if unicodepage.box_protect:
                ccol = start-2
                connecting = 0
                bset = -1
                while ccol < stop+2 and ccol < self.width:
                    c = therow.buf[ccol-1][0]
                    d = therow.buf[ccol][0]  
                    if bset > -1 and unicodepage.connects(c, d, bset): 
                        connecting += 1
                    else:
                        connecting = 0
                        bset = -1
                    if bset == -1:
                        for b in (0, 1):
                            if unicodepage.connects(c, d, b):
                                bset = b
                                connecting = 1
                    if connecting >= 2:
                        therow.double[ccol] = 0
                        therow.double[ccol-1] = 0
                        therow.double[ccol-2] = 0
                        start = min(start, ccol-1)
                        if ccol > 2 and therow.double[ccol-3] == 1:
                            therow.double[ccol-3] = 0
                            start = min(start, ccol-2)
                        if (ccol < self.width-1 and 
                                therow.double[ccol+1] == 2):
                            therow.double[ccol+1] = 0
                            stop = max(stop, ccol+2)
                    ccol += 1        
        return start, stop

class TextBuffer(object):
    """ Buffer for text on all screen pages. """

    def __init__(self, battr, bwidth, bheight, bpages):
        """ Initialise the screen buffer to given pages and dimensions. """
        self.pages = [TextPage(battr, bwidth, bheight, num) for num in range(bpages)]
        self.width = bwidth
        self.height = bheight

    def copy_page(self, src, dst):
        """ Copy source to destination page. """
        for x in range(self.height):
            dstrow = self.pages[dst].row[x]
            srcrow = self.pages[src].row[x]
            dstrow.buf[:] = srcrow.buf[:]
            dstrow.end = srcrow.end
            dstrow.wrap = srcrow.wrap            


###############################################################################
# screen operations

def prepare_video():
    """ Prepare the video subsystem. """
    global egacursor
    global video_capabilities, composite_monitor, mono_monitor
    global font_8, heights_needed
    video_capabilities = config.options['video']
    # do all text modes with >8 pixels have an ega-cursor?    
    egacursor = config.options['video'] in (
        'ega', 'mda', 'ega_mono', 'vga', 'olivetti', 'hercules')
    composite_monitor = config.options['monitor'] == 'composite'
    mono_monitor = config.options['monitor'] == 'mono'
    if video_capabilities == 'ega' and mono_monitor:
        video_capabilities = 'ega_mono'
    # prepare video mode list
    # only allow the screen modes that the given machine supports
    # PCjr starts in 40-column mode
    # video memory size - default is EGA 256K
    state.console_state.screen = Screen(config.options['text-width'], 
                                        config.options['video-memory'])

    heights_needed = set()
    for mode in state.console_state.screen.text_data.values():
        heights_needed.add(mode.font_height)
    for mode in state.console_state.screen.mode_data.values():
        heights_needed.add(mode.font_height)
    # load the 8-pixel font that's available in RAM.
    font_8 = typeface.load(config.options['font'], 8, 
                           unicodepage.cp_to_unicodepoint)
    
    
def init_video(video_module):
    """ Initialise the video backend. """
    global video
    global clipboard_handler
    video = video_module
    if not video or not video.init():
        return False
    # clipboard handler may need an initialised pygame screen
    # incidentally, we only need a clipboard handler when we use pygame
    # avoid error messages by not calling
    if video_module.__name__ == 'video_pygame':
        clipboard_handler = clipboard.get_handler()
    else:
        clipboard_handler = clipboard.Clipboard()
    if state.loaded:
        # reload the screen in resumed state
        return state.console_state.screen.resume()
    else:        
        # initialise a fresh textmode screen
        info = state.console_state.screen.mode
        state.console_state.screen.set_mode(info, 0, 1, 0, 0)
        return True

class Screen(object):
    """ Screen manipulation operations. """

    def __init__(self, initial_width, video_mem_size):
        """ Minimal initialisiation of the screen. """
        self.screen_mode = 0
        self.colorswitch = 1
        self.apagenum = 0
        self.vpagenum = 0
        # current attribute
        self.attr = 7
        # border attribute
        self.border_attr = 0
        self.video_mem_size = video_mem_size
        # prepare video modes
        self.cga_mode_5 = False
        self.cga4_palette = list(modes.cga4_palettes[1])
        self.prepare_modes()
        self.mode = self.text_data[initial_width]
        # cursor
        self.cursor = Cursor(self)
        # storage space for backend display strings
        self.display_storage = None

    def prepare_modes(self):
        """ Build lists of allowed graphics modes. """
        self.text_data, self.mode_data = modes.get_modes(self, 
                                    self.cga4_palette, self.video_mem_size)

    def close(self):
        """ Close the display. """
        self.save_state()
        video.close()

    def save_state(self):
        """ Save display for possible resume. """
        self.display_storage = video.save_state()

    def clear_saved_state(self):
        """ Clear storage space for saved display state. """
        self.display_storage = None

    def resume(self):
        """ Load a video mode from storage and initialise. """
        # recalculate modes in case we've changed hardware emulations
        self.prepare_modes()
        cmode = self.mode
        nmode = self.screen_mode
        if (not cmode.is_text_mode and 
                (nmode not in self.mode_data or 
                 cmode.name != self.mode_data[nmode].name)):
            logging.warning(
                "Resumed screen mode %d (%s) not supported by this setup",
                nmode, cmode.name)
            return False
        if not cmode.is_text_mode:    
            mode_info = self.mode_data[nmode]
        else:
            mode_info = self.text_data[cmode.width]
        if (cmode.is_text_mode and cmode.name != mode_info.name):
            # we switched adapters on resume; fix font height, palette, cursor
            self.cursor.from_line = (self.cursor.from_line *
                                       mode_info.font_height) // cmode.font_height
            self.cursor.to_line = (self.cursor.to_line *
                                     mode_info.font_height) // cmode.font_height
            self.palette = Palette(self.mode)
        # set the screen mde
        if video.init_screen_mode(mode_info):
            # set the visible and active pages
            video.set_page(self.vpagenum, self.apagenum)
            # rebuild palette
            self.palette.set_all(self.palette.palette, check_mode=False)
            video.set_attr(self.attr)
            # fix the cursor
            video.build_cursor(self.cursor.width, mode_info.font_height, 
                               self.cursor.from_line, self.cursor.to_line)    
            video.move_cursor(state.console_state.row, state.console_state.col)
            video.update_cursor_attr(
                self.apage.row[state.console_state.row-1].buf[state.console_state.col-1][1] & 0xf)
            self.cursor.reset_visibility()
            video.set_border(self.border_attr)
        else:
            # fix the terminal
            video.close()
            # mode not supported by backend
            logging.warning(
                "Resumed screen mode %d not supported by this interface.", nmode)
            return False
        if (cmode.is_text_mode and cmode.name != mode_info.name):
            # text mode in different resolution; redraw.
            self.mode = mode_info
            self.redraw_text_screen()
        else:
            # load the screen contents from storage
            if not video.load_state(self.display_storage):
                # couldn't restore graphics - redraw the text screen
                self.redraw_text_screen()
        # throw away the display strings after use
        self.display_storage = None
        return True

    def screen(self, new_mode, new_colorswitch, new_apagenum, new_vpagenum, 
               erase=1, new_width=None):
        """ SCREEN: change the video mode, colourburst, visible or active page. """
        # set default arguments
        if new_mode == None:
            new_mode = self.screen_mode
        # THIS IS HOW COLORSWITCH SHOULD WORK:
        #   SCREEN 0,0 - mono on composite, color on RGB
        #   SCREEN 0,1 - color (colorburst=True)
        #   SCREEN 1,0 - color (colorburst=True)
        #   SCREEN 1,1 - mono on composite, mode 5 on RGB
        # default colorswitch:
        #   SCREEN 0 = SCREEN 0,0 (pcjr)
        #   SCREEN 0 = SCREEN 0,1 (tandy, cga, ega, vga, ..)
        #   SCREEN 1 = SCREEN 1,0 (pcjr, tandy)
        #   SCREEN 1 = SCREEN 1,1 (cga, ega, vga, ...)
        # colorswitch is NOT preserved between screens when unspecified
        # colorswitch is NOT the same as colorburst (opposite on screen 1)
        if new_colorswitch == None:
            if video_capabilities == 'pcjr':
                new_colorswitch = 0
            elif video_capabilities == 'tandy':
                new_colorswitch = not new_mode
            else:
                new_colorswitch = 1
        new_colorswitch = (new_colorswitch != 0)
        if new_mode == 0 and new_width == None:
            # width persists on change to screen 0
            new_width = self.mode.width 
            # if we switch out of a 20-col mode (Tandy screen 3), switch to 40-col.
            if new_width == 20:
                new_width = 40
        # retrieve the specs for the new video mode
        try:
            if new_mode != 0:    
                info = self.mode_data[new_mode]
            else:
                info = self.text_data[new_width]
        except KeyError:
            # no such mode
            raise error.RunError(5)
        # vpage and apage nums are persistent on mode switch with SCREEN
        # on pcjr only, reset page to zero if current page number would be too high.
        if new_vpagenum == None:    
            new_vpagenum = self.vpagenum 
            if (video_capabilities == 'pcjr' and info and 
                    new_vpagenum >= info.num_pages):
                new_vpagenum = 0
        if new_apagenum == None:
            new_apagenum = self.apagenum
            if (video_capabilities == 'pcjr' and info and 
                    new_apagenum >= info.num_pages):
                new_apagenum = 0    
        if ((not info.is_text_mode and info.name != self.mode.name) or
                (info.is_text_mode and not self.mode.is_text_mode) or
                (info.width != self.mode.width) or
                (new_colorswitch != self.colorswitch)):
            # Erase tells basic how much video memory to erase
            # 0: do not erase video memory
            # 1: (default) erase old and new page if screen or width changes
            # 2: erase all video memory if screen or width changes 
            # -> we're not distinguishing between 1 and 2 here
            if (erase == 0 and self.mode.video_segment == info.video_segment):
                save_mem = self.mode.get_memory(
                                self.mode.video_segment*0x10, self.video_mem_size)
            else:
                save_mem = None
            self.set_mode(info, new_mode, new_colorswitch, 
                          new_apagenum, new_vpagenum)
            if save_mem:
                self.mode.set_memory(self.mode.video_segment*0x10, save_mem)
        else:
            # only switch pages
            if (new_apagenum >= info.num_pages or
                    new_vpagenum >= info.num_pages):
                raise error.RunError(5)
            self.set_page(new_vpagenum, new_apagenum)

    def set_mode(self, mode_info, new_mode, new_colorswitch, 
                 new_apagenum, new_vpagenum):
        """ Change the video mode, colourburst, visible or active page. """
        # reset palette happens even if the SCREEN call fails
        self.set_cga4_palette(1)
        # if the new mode has fewer pages than current vpage/apage, 
        # illegal fn call before anything happens.
        # signal the backend to change the screen resolution
        if (not mode_info or
                new_apagenum >= mode_info.num_pages or 
                new_vpagenum >= mode_info.num_pages or
                not video.init_screen_mode(mode_info)):
            # reset palette happens even if the SCREEN call fails
            self.palette = Palette(self.mode)
            raise error.RunError(5)
        # attribute and border persist on width-only change
        if (not (self.mode.is_text_mode and mode_info.is_text_mode) or
                self.apagenum != new_apagenum or self.vpagenum != new_vpagenum
                or self.colorswitch != new_colorswitch):
            self.attr = mode_info.attr
        if (not (self.mode.is_text_mode and mode_info.is_text_mode) and
                mode_info.name != self.mode.name):
            # start with black border 
            self.set_border(0)
        # set the screen parameters
        self.screen_mode = new_mode
        self.colorswitch = new_colorswitch 
        # set all state vars
        self.mode = mode_info
        # build the screen buffer    
        self.text = TextBuffer(self.attr, self.mode.width, 
                               self.mode.height, self.mode.num_pages)
        # ensure current position is not outside new boundaries
        state.console_state.row, state.console_state.col = 1, 1
        # set active page & visible page, counting from 0. 
        self.set_page(new_vpagenum, new_apagenum)
        # set graphics characteristics
        self.drawing = graphics.Drawing(self)
        # cursor width starts out as single char
        self.cursor.init_mode(self.mode)
        self.palette = Palette(self.mode)
        # set the attribute
        video.set_attr(self.attr)
        # in screen 0, 1, set colorburst (not in SCREEN 2!)
        if self.mode.is_text_mode:
            self.set_colorburst(new_colorswitch)
        elif self.mode.name == '320x200x4':    
            self.set_colorburst(not new_colorswitch)
        elif self.mode.name == '640x200x2':
            self.set_colorburst(False)    

    def set_width(self, to_width):
        """ Set the character width of the screen, reset pages and change modes. """
        if to_width == 20:
            if video_capabilities in ('pcjr', 'tandy'):
                self.screen(3, None, 0, 0)
            else:
                raise error.RunError(5)
        elif self.mode.is_text_mode:
            self.screen(0, None, 0, 0, new_width=to_width) 
        elif to_width == 40:
            if self.mode.name == '640x200x2':
                self.screen(1, None, 0, 0)
            elif self.mode.name == '160x200x16':
                self.screen(1, None, 0, 0)
            elif self.mode.name == '640x200x4':
                self.screen(5, None, 0, 0)
            elif self.mode.name == '640x200x16':
                self.screen(7, None, 0, 0)
            elif self.mode.name == '640x350x16':
                # screen 9 switches to screen 1 (not 7) on WIDTH 40
                self.screen(1, None, 0, 0)
        elif to_width == 80:
            if self.mode.name == '320x200x4':
                self.screen(2, None, 0, 0)
            elif self.mode.name == '160x200x16':
                self.screen(2, None, 0, 0)
            elif self.mode.name == '320x200x4pcjr':
                self.screen(2, None, 0, 0)
            elif self.mode.name == '320x200x16pcjr':
                self.screen(6, None, 0, 0)
            elif self.mode.name == '320x200x16':
                self.screen(8, None, 0, 0)
        else:
            raise error.RunError(5)

    def set_colorburst(self, on=True):
        """ Set the composite colorburst bit. """
        # On a composite monitor:
        # - on SCREEN 2 this enables artifacting
        # - on SCREEN 1 and 0 this switches between colour and greyscale
        # On an RGB monitor:
        # - on SCREEN 1 this switches between mode 4/5 palettes (RGB)
        # - ignored on other screens
        colorburst_capable = video_capabilities in (
                                    'cga', 'cga_old', 'tandy', 'pcjr')
        if self.mode.name == '320x200x4' and not composite_monitor:
            # ega ignores colorburst; tandy and pcjr have no mode 5
            self.cga_mode_5 = not on
            self.set_cga4_palette(1)
        elif (on or not composite_monitor and not mono_monitor):
            modes.colours16[:] = modes.colours16_colour
        else:
            modes.colours16[:] = modes.colours16_mono
        # reset the palette to reflect the new mono or mode-5 situation
        self.palette = Palette(self.mode)
        video.set_colorburst(on and colorburst_capable,
                            self.palette.rgb_palette, self.palette.rgb_palette1)

    def set_cga4_palette(self, num):
        """ set the default 4-colour CGA palette. """
        self.cga4_palette_num = num
        # we need to copy into cga4_palette as it's referenced by mode.palette
        if self.cga_mode_5 and video_capabilities in ('cga', 'cga_old'):
            self.cga4_palette[:] = modes.cga4_palettes[5]
        else:
            self.cga4_palette[:] = modes.cga4_palettes[num]
        
    def set_video_memory_size(self, new_size):
        """ Change the amount of memory available to the video card. """
        self.video_mem_size = new_size
        # redefine number of available video pages
        self.prepare_modes()
        # text screen modes don't depend on video memory size
        if self.screen_mode == 0:
            return True
        # check if we need to drop out of our current mode
        page = max(self.vpagenum, self.apagenum)
        # reload max number of pages; do we fit? if not, drop to text
        new_mode = self.mode_data[self.screen_mode]
        if (page >= new_mode.num_pages):
            return False        
        self.mode = new_mode
        return True

    def set_page(self, new_vpagenum, new_apagenum):
        """ Set active page & visible page, counting from 0. """
        if new_vpagenum == None:
            new_vpagenum = self.vpagenum
        if new_apagenum == None:
            new_apagenum = self.apagenum
        if (new_vpagenum >= self.mode.num_pages or new_apagenum >= self.mode.num_pages):
            raise error.RunError(5)    
        self.vpagenum = new_vpagenum
        self.apagenum = new_apagenum
        self.vpage = self.text.pages[new_vpagenum]
        self.apage = self.text.pages[new_apagenum]
        video.set_page(new_vpagenum, new_apagenum)

    def set_attr(self, attr):
        """ Set the default attribute. """
        self.attr = attr

    def set_border(self, attr):
        """ Set the border attribute. """
        self.border_attr = attr
        video.set_border(attr)

    def copy_page(self, src, dst):
        """ Copy source to destination page. """
        self.text.copy_page(src, dst)    
        video.copy_page(src, dst)

    def get_char_attr(self, pagenum, crow, ccol, want_attr):
        """ Retrieve a byte from the screen. """
        return self.text.pages[pagenum].get_char_attr(crow, ccol, want_attr)

    def put_char_attr(self, pagenum, crow, ccol, c, cattr, 
                            one_only=False, for_keys=False, force=False):
        """ Put a byte to the screen, redrawing as necessary. """
        if not self.mode.is_text_mode:
            cattr = cattr & 0xf
            # always force drawing of spaces, it may have been overdrawn
            if c == ' ':
                force = True
        start, stop = self.text.pages[pagenum].put_char_attr(crow, ccol, c, cattr, one_only, force)
        # update the screen 
        self.refresh_range(pagenum, crow, start, stop, for_keys)

    def get_text(self, start_row, start_col, stop_row, stop_col):   
        """ Retrieve a clip of the text between start and stop. """     
        r, c = start_row, start_col
        full = ''
        clip = ''
        if self.vpage.row[r-1].double[c-1] == 2:
            # include lead byte
            c -= 1
        if self.vpage.row[stop_row-1].double[stop_col-1] == 1:
            # include trail byte
            stop_col += 1
        while r < stop_row or (r == stop_row and c <= stop_col):
            clip += self.vpage.row[r-1].buf[c-1][0]    
            c += 1
            if c > self.mode.width:
                if not self.vpage.row[r-1].wrap:
                    full += unicodepage.UTF8Converter().to_utf8(clip) + '\r\n'
                    clip = ''
                r += 1
                c = 1
        full += unicodepage.UTF8Converter().to_utf8(clip)        
        return full

    def refresh_range(self, pagenum, crow, start, stop, for_keys=False):
        """ Redraw a section of a screen row, assuming DBCS buffer has been set. """
        therow = self.text.pages[pagenum].row[crow-1]
        ccol = start
        while ccol < stop:
            double = therow.double[ccol-1]
            if double == 1:
                ca = therow.buf[ccol-1]
                da = therow.buf[ccol]
                video.set_attr(da[1]) 
                video.putwc_at(pagenum, crow, ccol, ca[0], da[0], for_keys)
                therow.double[ccol-1] = 1
                therow.double[ccol] = 2
                ccol += 2
            else:
                if double != 0:
                    logging.debug('DBCS buffer corrupted at %d, %d (%d)', crow, ccol, double)
                ca = therow.buf[ccol-1]        
                video.set_attr(ca[1]) 
                video.putc_at(pagenum, crow, ccol, ca[0], for_keys)
                ccol += 1

    # should be in console? uses wrap
    def redraw_row(self, start, crow, wrap=True):
        """ Draw the screen row, wrapping around and reconstructing DBCS buffer. """
        while True:
            therow = self.apage.row[crow-1]  
            for i in range(start, therow.end): 
                # redrawing changes colour attributes to current foreground (cf. GW)
                # don't update all dbcs chars behind at each put
                self.put_char_attr(self.apagenum, crow, i+1, 
                        therow.buf[i][0], self.attr, one_only=True, force=True)
            if (wrap and therow.wrap and 
                    crow >= 0 and crow < self.text.height-1):
                crow += 1
                start = 0
            else:
                break    

    def redraw_text_screen(self):
        """ Redraw the active screen page, reconstructing DBCS buffers. """
        # force cursor invisible during redraw
        self.cursor.show(False)
        # this makes it feel faster
        video.clear_rows(self.attr, 1, self.mode.height)
        # redraw every character
        for crow in range(self.mode.height):
            therow = self.apage.row[crow]  
            for i in range(self.mode.width): 
                # set for_keys to avoid echoing to CLI
                # set force to force actual redrawing of non-updated chars
                self.put_char_attr(self.apagenum, crow+1, i+1, 
                             therow.buf[i][0], therow.buf[i][1], 
                             for_keys=True, force=True)
        # set cursor back to previous state                             
        self.cursor.reset_visibility()

    #D -> lpt1_file.write(get_text(...))
    def print_screen(self):
        """ Output the visible page to LPT1. """
        for crow in range(1, self.mode.height+1):
            line = ''
            for c, _ in self.vpage.row[crow-1].buf:
                line += c
            lpt1_file.write_line(line)

    def clear_text_at(self, x, y):
        """ Remove the character covering a single pixel. """
        fx, fy = self.mode.font_width, self.mode.font_height
        cymax, cxmax = self.mode.height-1, self.mode.width-1
        cx, cy = x // fx, y // fy
        if cx >= 0 and cy >= 0 and cx <= cxmax and cy <= cymax:
            self.apage.row[cy].buf[cx] = (' ', self.attr)

    def clear_text_area(self, x0, y0, x1, y1):
        """ Remove all characters from a rectangle of the graphics screen. """
        fx, fy = self.mode.font_width, self.mode.font_height
        cymax, cxmax = self.mode.height-1, self.mode.width-1 
        cx0 = min(cxmax, max(0, x0 // fx)) 
        cy0 = min(cymax, max(0, y0 // fy))
        cx1 = min(cxmax, max(0, x1 // fx)) 
        cy1 = min(cymax, max(0, y1 // fy))
        for r in range(cy0, cy1+1):
            self.apage.row[r].buf[cx0:cx1+1] = [
                (' ', self.attr)] * (cx1 - cx0 + 1)

    def rebuild_glyph(self, ordval):
        """ Signal the backend to rebuild a character after POKE. """
        video.rebuild_glyph(ordval)

    ## graphics primitives

    def start_graph(self):
        """ Apply the graphics clip area before performing graphics ops. """
        video.apply_graph_clip(*self.drawing.get_view())

    def finish_graph(self):
        """ Remove the graphics clip area after performing graphics ops. """
        video.remove_graph_clip()

    def put_pixel(self, x, y, index, pagenum=None):
        """ Put a pixel on the screen; empty character buffer. """
        if pagenum == None:
            pagenum = self.apagenum
        video.put_pixel(x, y, index, pagenum)
        self.clear_text_at(x, y)

    def get_pixel(self, x, y, pagenum=None):    
        """ Return the attribute a pixel on the screen. """
        if pagenum == None:
            pagenum = self.apagenum
        return video.get_pixel(x, y, pagenum)

    def get_interval(self, pagenum, x, y, length):
        """ Read a scanline interval into a list of attributes. """
        return video.get_interval(pagenum, x, y, length)

    def put_interval(self, pagenum, x, y, colours, mask=0xff):
        """ Write a list of attributes to a scanline interval. """
        video.put_interval(pagenum, x, y, colours, mask)
        self.clear_text_area(x, y, x+len(colours), y)

    def fill_interval(self, x0, x1, y, index):
        """ Fill a scanline interval in a solid attribute. """
        video.fill_interval(x0, x1, y, index)
        self.clear_text_area(x0, y, x1, y)

    def get_until(self, x0, x1, y, c):
        """ Get the attribute values of a scanline interval. """
        return video.get_until(x0, x1, y, c)

    def get_rect(self, x0, y0, x1, y1):
        """ Read a screen rect into an [y][x] array of attributes. """
        return video.get_rect(x0, y0, x1, y1)

    def put_rect(self, x0, y0, x1, y1, sprite, operation_token):
        """ Apply an [y][x] array of attributes onto a screen rect. """
        video.put_rect(x0, y0, x1, y1, sprite, operation_token)
        self.clear_text_area(x0, y0, x1, y1)

    def fill_rect(self, x0, y0, x1, y1, index):
        """ Fill a rectangle in a solid attribute. """
        video.fill_rect(x0, y0, x1, y1, index)
        self.clear_text_area(x0, y0, x1, y1)

 
###############################################################################
# palette

class Palette(object):
    """ Colour palette. """
    
    def __init__(self, mode):
        """ Initialise palette. """
        self.set_all(mode.palette, check_mode=False)

    def set_entry(self, index, colour, check_mode=True):
        """ Set a new colour for a given attribute. """
        mode = state.console_state.screen.mode
        if check_mode and not self.mode_allows_palette(mode):
            return
        self.palette[index] = colour
        self.rgb_palette[index] = mode.colours[colour]
        if mode.colours1:
            self.rgb_palette1[index] = mode.colours1[colour]
        video.update_palette(self.rgb_palette, self.rgb_palette1)

    def get_entry(self, index):
        """ Retrieve the colour for a given attribute. """
        return self.palette[index]

    def set_all(self, new_palette, check_mode=True):
        """ Set the colours for all attributes. """
        mode = state.console_state.screen.mode
        if check_mode and new_palette and not self.mode_allows_palette(mode):
            return
        self.palette = list(new_palette)
        self.rgb_palette = [mode.colours[i] for i in self.palette]
        if mode.colours1:
            self.rgb_palette1 = [mode.colours1[i] for i in self.palette]
        else:
            self.rgb_palette1 = None
        video.update_palette(self.rgb_palette, self.rgb_palette1)

    def mode_allows_palette(self, mode):
        """ Check if the video mode allows palette change. """
        # effective palette change is an error in CGA
        if video_capabilities in ('cga', 'cga_old', 'mda', 'hercules', 'olivetti'):
            raise error.RunError(5)
        # ignore palette changes in Tandy/PCjr SCREEN 0
        elif video_capabilities in ('tandy', 'pcjr') and mode.is_text_mode:
            return False
        else:
            return True


###############################################################################
# cursor

class Cursor(object):
    """ Manage the cursor. """

    def __init__(self, screen):
        """ Initialise the cursor. """
        self.screen = screen
        # cursor visible in execute mode?
        self.visible_run = False
        # cursor shape
        self.from_line = 0
        self.to_line = 0    
        self.width = screen.mode.font_width
        self.height = screen.mode.font_height

    def init_mode(self, mode):
        """ Change the cursor for a new screen mode. """
        self.width = mode.font_width
        self.height = mode.font_height
        self.set_default_shape(True)
        self.reset_attr()
    
    def reset_attr(self):
        """ Set the text cursor attribute to that of the current location. """
        video.update_cursor_attr(self.screen.apage.row[
                state.console_state.row-1].buf[
                state.console_state.col-1][1] & 0xf)

    def show(self, do_show):
        """ Force cursor to be visible/invisible. """
        video.show_cursor(do_show)

    def set_visibility(self, visible_run):
        """ Set default cursor visibility. """
        self.visible_run = visible_run
        self.reset_visibility()
        
    def reset_visibility(self):
        """ Set cursor visibility to its default state. """
        # visible if in interactive mode, unless forced visible in text mode.
        visible = (not state.basic_state.execute_mode)
        # in graphics mode, we can't force the cursor to be visible on execute.
        if self.screen.mode.is_text_mode:
            visible = visible or self.visible_run
        video.show_cursor(visible)

    def set_shape(self, from_line, to_line):
        """ Set the cursor shape. """
        # A block from from_line to to_line in 8-line modes.
        # Use compatibility algo in higher resolutions
        mode = self.screen.mode
        fx, fy = self.width, self.height
        if egacursor:
            # odd treatment of cursors on EGA machines, 
            # presumably for backward compatibility
            # the following algorithm is based on DOSBox source int10_char.cpp 
            #     INT10_SetCursorShape(Bit8u first,Bit8u last)    
            max_line = fy - 1
            if from_line & 0xe0 == 0 and to_line & 0xe0 == 0:
                if (to_line < from_line):
                    # invisible only if to_line is zero and to_line < from_line
                    if to_line != 0: 
                        # block shape from *to_line* to end
                        from_line = to_line
                        to_line = max_line
                elif ((from_line | to_line) >= max_line or 
                            to_line != max_line-1 or from_line != max_line):
                    if to_line > 3:
                        if from_line+2 < to_line:
                            if from_line > 2:
                                from_line = (max_line+1) // 2
                            to_line = max_line
                        else:
                            from_line = from_line - to_line + max_line
                            to_line = max_line
                            if max_line > 0xc:
                                from_line -= 1
                                to_line -= 1
        self.from_line = max(0, min(from_line, fy-1))
        self.to_line = max(0, min(to_line, fy-1))
        video.build_cursor(self.width, fy, self.from_line, self.to_line)
        self.reset_attr()
        
    def set_default_shape(self, overwrite_shape):
        """ Set the cursor to one of two default shapes. """
        if overwrite_shape:
            if not self.screen.mode.is_text_mode: 
                # always a block cursor in graphics mode
                self.set_shape(0, self.height-1)
            elif video_capabilities == 'ega':
                # EGA cursor is on second last line
                self.set_shape(self.height-2, self.height-2)
            elif self.height == 9:
                # Tandy 9-pixel fonts; cursor on 8th
                self.set_shape(self.height-2, self.height-2)
            else:
                # other cards have cursor on last line
                self.set_shape(self.height-1, self.height-1)
        else:
            # half-block cursor for insert
            self.set_shape(self.height//2, self.height-1)

    def set_width(self, num_chars):
        """ Set the cursor with to num_chars characters. """
        new_width = num_chars * self.screen.mode.font_width
        # update cursor shape to new width if necessary    
        if new_width != self.width:
            self.width = new_width
            video.build_cursor(self.width, self.height, 
                               self.from_line, self.to_line)
            self.reset_attr()


###############################################################################
# light pen

pen_is_down = False
pen_pos = (0, 0)

class Pen(object):
    """ Light pen support. """
    
    def __init__(self):
        """ Initialise light pen. """
        self.was_down = False
        self.down_pos = (0, 0)

    def down(self, x, y):
        """ Report a pen-down event at graphical x,y """
        global pen_is_down
        # trigger PEN event
        state.basic_state.events.pen.trigger()
        # TRUE until polled
        self.was_down = True 
        # TRUE until pen up
        pen_is_down = True 
        self.down_pos = x, y

    def up(self):
        """ Report a pen-up event at graphical x,y """
        global pen_is_down
        pen_is_down = False

    def moved(self, x, y):
        """ Report a pen-move event at graphical x,y """
        global pen_pos
        pen_pos = x, y

    def poll(self, fn):
        """ Poll the pen. """
        posx, posy = pen_pos
        fw = state.console_state.screen.mode.font_width
        fh = state.console_state.screen.mode.font_height
        if fn == 0:
            pen_down_old, self.was_down = self.was_down, False
            return -1 if pen_down_old else 0
        elif fn == 1:
            return self.down_pos[0]
        elif fn == 2:
            return self.down_pos[1]
        elif fn == 3:
            return -1 if pen_is_down else 0 
        elif fn == 4:
            return posx
        elif fn == 5:
            return posy
        elif fn == 6:
            return 1 + self.down_pos[1]//fh
        elif fn == 7:
            return 1 + self.down_pos[0]//fw
        elif fn == 8:
            return 1 + posy//fh
        elif fn == 9:
            return 1 + posx//fw

state.console_state.pen = Pen()

#D
def pen_down(x, y):
    """ Report a pen-down event at graphical x,y """
    state.console_state.pen.down(x, y)    
#D
def pen_up():
    """ Report a pen-up event at graphical x,y """
    state.console_state.pen.up()    
#D
def pen_moved(x, y):
    """ Report a pen-move event at graphical x,y """
    state.console_state.pen.moved(x, y)    
    
 
###############################################################################
# joysticks

stick_is_firing = [[False, False], [False, False]]
# axis 0--255; 128 is mid but reports 0, not 128 if no joysticks present
stick_axis = [[0, 0], [0, 0]]

class Stick(object):
    """ Joystick support. """    

    def __init__(self):
        """ Initialise joysticks. """
        self.is_on = False
        self.was_fired = [[False, False], [False, False]]

    def switch(self, on):
        """ Switch joystick handling on or off. """
        self.is_on = on

    def down(self, joy, button):
        """ Report a joystick button down event. """
        self.was_fired[joy][button] = True
        stick_is_firing[joy][button] = True
        # trigger STRIG event
        state.basic_state.events.strig[joy*2 + button].trigger()

    def up(self, joy, button):
        """ Report a joystick button up event. """
        stick_is_firing[joy][button] = False

    def moved(self, joy, axis, value):
        """ Report a joystick axis move. """
        stick_axis[joy][axis] = value

    def poll(self, fn):
        """ Poll the joystick axes. """    
        joy, axis = fn // 2, fn % 2
        return stick_axis[joy][axis]
        
    def poll_trigger(self, fn):       
        """ Poll the joystick buttons. """    
        joy, trig = fn // 4, (fn//2) % 2
        if fn % 2 == 0:
            # has been fired
            stick_was_trig = self.was_fired[joy][trig]
            self.was_fired[joy][trig] = False
            return stick_was_trig
        else:
            # is currently firing
            return stick_is_firing[joy][trig]


state.console_state.stick = Stick()


#D
def stick_down(joy, button):
    """ Report a joystick button down event. """
    state.console_state.stick.down(joy, button)
#D
def stick_up(joy, button):
    """ Report a joystick button up event. """
    state.console_state.stick.up(joy, button)
#D
def stick_moved(joy, axis, value):
    """ Report a joystick axis move. """
    state.console_state.stick.moved(joy, axis, value)
    

###############################################################################
# sound queue

# sound capabilities - '', 'pcjr' or 'tandy'
pcjr_sound = ''

# quit sound server after quiet period of quiet_quit ticks
# to avoid high-ish cpu load from the sound server.
quiet_quit = 10000
# base frequency for noise source
base_freq = 3579545./1024.

# 12-tone equal temperament
# C, C#, D, D#, E, F, F#, G, G#, A, A#, B
note_freq = [ 440.*2**((i-33.)/12.) for i in range(84) ]
notes = {   'C':0, 'C#':1, 'D-':1, 'D':2, 'D#':3, 'E-':3, 'E':4, 'F':5, 'F#':6, 
            'G-':6, 'G':7, 'G#':8, 'A-':8, 'A':9, 'A#':10, 'B-':10, 'B':11 }


def prepare_audio():
    """ Prepare the audio subsystem. """
    global pcjr_sound
    # pcjr/tandy sound
    if config.options['syntax'] in ('pcjr', 'tandy'):
        pcjr_sound = config.options['syntax']
    # initialise sound queue
    state.console_state.sound = Sound()
    # tandy has SOUND ON by default, pcjr has it OFF
    state.console_state.sound.sound_on = (pcjr_sound == 'tandy')
    # pc-speaker on/off; (not implemented; not sure whether should be on)
    state.console_state.sound.beep_on = True

def init_audio():
    """ Initialise the audio backend. """
    global audio
    if not audio or not audio.init_sound():
        return False
    # rebuild sound queue
    for voice in range(4):    
        for note in state.console_state.sound.queue[voice]:
            frequency, duration, fill, loop, volume = note
            audio.play_sound(frequency, duration, fill, loop, voice, volume)
    return True


class PlayState(object):
    """ State variables of the PLAY command. """
    
    def __init__(self):
        """ Initialise play state. """
        self.octave = 4
        self.speed = 7./8.
        self.tempo = 2. # 2*0.25 =0 .5 seconds per quarter note
        self.length = 0.25
        self.volume = 15

class Sound(object):
    """ Sound queue manipulations. """

    def __init__(self):
        """ Initialise sound queue. """
        self.queue = [[], [], [], []]
        # Tandy/PCjr noise generator
        # frequency for noise sources
        self.noise_freq = [base_freq / v for v in [1., 2., 4., 1., 1., 2., 4., 1.]]
        self.noise_freq[3] = 0.
        self.noise_freq[7] = 0.
        self.quiet_ticks = 0
        # Tandy/PCjr SOUND ON and BEEP ON
        self.sound_on = False
        self.beep_on = True
        self.reset()

    def reset(self):
        """ Reset PLAY state (CLEAR). """
        # music foreground (MF) mode        
        self.foreground = True
        # reset all PLAY state
        self.play_state = [ PlayState(), PlayState(), PlayState() ]

    def beep(self):
        """ Play the BEEP sound. """
        self.play_sound(800, 0.25)

    def play_sound(self, frequency, duration, fill=1, loop=False, voice=0, volume=15):
        """ Play a sound on the tone generator. """
        if frequency < 0:
            frequency = 0
        if ((pcjr_sound == 'tandy' or 
                (pcjr_sound == 'pcjr' and self.sound_on)) and
                frequency < 110. and frequency != 0):
            # pcjr, tandy play low frequencies as 110Hz
            frequency = 110.
        self.queue[voice].append((frequency, duration, fill, loop, volume))
        audio.play_sound(frequency, duration, fill, loop, voice, volume) 
        if voice == 2:
            # reset linked noise frequencies
            # /2 because we're using a 0x4000 rotation rather than 0x8000
            self.noise_freq[3] = frequency/2.
            self.noise_freq[7] = frequency/2.
        # at most 16 notes in the sound queue (not 32 as the guide says!)
        self.wait_music(15, wait_last=False)    

    def wait_music(self, wait_length=0, wait_last=True):
        """ Wait until the music has finished playing. """
        while ((wait_last and audio.busy()) or
                len(self.queue[0]) + wait_last - 1 > wait_length or
                len(self.queue[1]) + wait_last - 1 > wait_length or
                len(self.queue[2]) + wait_last - 1 > wait_length):
            wait()

    def stop_all_sound(self):
        """ Terminate all sounds immediately. """
        self.queue = [ [], [], [], [] ]
        audio.stop_all_sound()
        
    def play_noise(self, source, volume, duration, loop=False):
        """ Play a sound on the noise generator. """
        audio.set_noise(source > 3)
        frequency = self.noise_freq[source]
        self.queue[3].append((frequency, duration, 1, loop, volume))
        audio.play_sound(frequency, duration, 1, loop, 3, volume) 
        # don't wait for noise

    def queue_length(self, voice=0):
        """ Return the number of notes in the queue. """
        # top of sound_queue is currently playing
        return max(0, len(self.queue[voice])-1)

    def done(self, voice, number_left):
        """ Report a sound has finished playing, remove from queue. """ 
        # remove the notes that have been played
        while len(self.queue[voice]) > number_left:
            self.queue[voice].pop(0)

    def check_quit(self):
        """ Quit the mixer if not running a program and sound quiet for a while. """
        if self.queue != [[], [], [], []] or audio.busy():
            # could leave out the is_quiet call but for looping sounds 
            self.quiet_ticks = 0
        else:
            self.quiet_ticks += 1    
            if self.quiet_ticks > quiet_quit:
                # mixer is quiet and we're not running a program. 
                # quit to reduce pulseaudio cpu load
                if not state.basic_state.run_mode:
                    # this takes quite a while and leads to missed frames...
                    audio.quit_sound()
                    self.quiet_ticks = 0

    ### PLAY statement

    def play(self, mml_list):
        """ Parse a list of Music Macro Language strings. """
        gmls_list = []
        for mml in mml_list:
            gmls = StringIO()
            # don't convert to uppercase as VARPTR$ elements are case sensitive
            gmls.write(str(mml))
            gmls.seek(0)
            gmls_list.append(gmls)
        next_oct = 0
        total_time = [0, 0, 0, 0]
        voices = range(3)
        while True:
            if not voices:
                break
            for voice in voices:
                vstate = self.play_state[voice]
                gmls = gmls_list[voice]
                c = util.skip_read(gmls, draw_and_play.ml_whitepace).upper()
                if c == '':
                    voices.remove(voice)
                    continue
                elif c == ';':
                    continue
                elif c == 'X':
                    # execute substring
                    sub = draw_and_play.ml_parse_string(gmls)
                    pos = gmls.tell()
                    rest = gmls.read()
                    gmls.truncate(pos)
                    gmls.write(str(sub))
                    gmls.write(rest)
                    gmls.seek(pos)
                elif c == 'N':
                    note = draw_and_play.ml_parse_number(gmls)
                    dur = vstate.length
                    c = util.skip(gmls, draw_and_play.ml_whitepace).upper()
                    if c == '.':
                        gmls.read(1)
                        dur *= 1.5
                    if note > 0 and note <= 84:
                        self.play_sound(note_freq[note-1], dur*vstate.tempo, 
                                         vstate.speed, volume=vstate.volume,
                                         voice=voice)
                        total_time[voice] += dur*vstate.tempo
                    elif note == 0:
                        self.play_sound(0, dur*vstate.tempo, vstate.speed,
                                        volume=0, voice=voice)
                        total_time[voice] += dur*vstate.tempo
                elif c == 'L':
                    vstate.length = 1./draw_and_play.ml_parse_number(gmls)    
                elif c == 'T':
                    vstate.tempo = 240./draw_and_play.ml_parse_number(gmls)    
                elif c == 'O':
                    vstate.octave = min(6, max(0, draw_and_play.ml_parse_number(gmls)))
                elif c == '>':
                    vstate.octave += 1
                    if vstate.octave > 6:
                        vstate.octave = 6
                elif c == '<':
                    vstate.octave -= 1
                    if vstate.octave < 0:
                        vstate.octave = 0
                elif c in ('A', 'B', 'C', 'D', 'E', 'F', 'G', 'P'):
                    note = c
                    dur = vstate.length
                    while True:    
                        c = util.skip(gmls, draw_and_play.ml_whitepace).upper()
                        if c == '.':
                            gmls.read(1)
                            dur *= 1.5
                        elif c in representation.ascii_digits:
                            numstr = ''
                            while c in representation.ascii_digits:
                                gmls.read(1)
                                numstr += c 
                                c = util.skip(gmls, draw_and_play.ml_whitepace) 
                            length = vartypes.pass_int_unpack(representation.str_to_value_keep(('$', numstr)))
                            dur = 1. / float(length)
                        elif c in ('#', '+'):
                            gmls.read(1)
                            note += '#'
                        elif c == '-':
                            gmls.read(1)
                            note += '-'
                        else:
                            break                    
                    if note == 'P':
                        self.play_sound(0, dur * vstate.tempo, vstate.speed,
                                        volume=vstate.volume, voice=voice)
                        total_time[voice] += dur*vstate.tempo
                    else:
                        try:
                            self.play_sound(
                                note_freq[(vstate.octave+next_oct)*12 + notes[note]], 
                                dur * vstate.tempo, vstate.speed, 
                                volume=vstate.volume, voice=voice)
                            total_time[voice] += dur*vstate.tempo
                        except KeyError:
                            raise error.RunError(5)
                    next_oct = 0
                elif c == 'M':
                    c = util.skip_read(gmls, draw_and_play.ml_whitepace).upper()
                    if c == 'N':        
                        vstate.speed = 7./8.
                    elif c == 'L':      
                        vstate.speed = 1.
                    elif c == 'S':      
                        vstate.speed = 3./4.        
                    elif c == 'F':      
                        self.foreground = True
                    elif c == 'B':      
                        self.foreground = False
                    else:
                        raise error.RunError(5)    
                elif c == 'V' and (pcjr_sound == 'tandy' or 
                                    (pcjr_sound == 'pcjr' and self.sound_on)): 
                    vstate.volume = min(15, 
                                    max(0, draw_and_play.ml_parse_number(gmls)))
                else:
                    raise error.RunError(5)    
        max_time = max(total_time)
        for voice in range(3):
            if total_time[voice] < max_time:
                self.play_sound(0, max_time - total_time[voice], 1, 0, voice)
        if self.foreground:
            self.wait_music()

#D        
def sound_done(voice, number_left):
    """ Report a sound has finished playing, remove from queue. """ 
    state.console_state.sound.done(voice, number_left)

###############################################################################
         
prepare()<|MERGE_RESOLUTION|>--- conflicted
+++ resolved
@@ -192,12 +192,7 @@
 
     def check(self):
         """ Trigger COM-port events. """
-<<<<<<< HEAD
-        if (devices[self.portname] and devices[self.portname].device_file and
-                devices[self.portname].device_file.peek_char()):
-=======
         if devices[self.portname] and devices[self.portname].char_waiting():
->>>>>>> 8ed2965b
             self.trigger()
 
 
